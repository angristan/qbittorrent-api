--- conflicted
+++ resolved
@@ -23,7 +23,6 @@
   - 3.9-dev
   - 3.10-dev
   - pypy3
-<<<<<<< HEAD
 env:
   - QBT_VER="4.1.0"
   - QBT_VER="4.1.1"
@@ -42,8 +41,6 @@
   - QBT_VER="4.2.3"
   - QBT_VER="4.2.4"
   - QBT_VER="4.2.5"
-=======
->>>>>>> 66dcbfce
 jobs:
   fast_finish: true
   allow_failures:
